use std::collections::VecDeque;
use std::marker::PhantomData;
use std::pin::Pin;
use std::task::ready;

use async_tungstenite::tungstenite::Message as WsMessage;
use async_tungstenite::{tungstenite::protocol::WebSocketConfig, WebSocketStream};
use futures::stream::Stream;
use futures::task::{Context, Poll};
use futures::{SinkExt, StreamExt};

use chromiumoxide_cdp::cdp::browser_protocol::target::SessionId;
use chromiumoxide_types::{CallId, EventMessage, Message, MethodCall, MethodId};

use crate::error::CdpError;
use crate::error::Result;

cfg_if::cfg_if! {
    if #[cfg(feature = "async-std-runtime")] {
       use async_tungstenite::async_std::ConnectStream;
    } else if #[cfg(feature = "tokio-runtime")] {
        use async_tungstenite::tokio::ConnectStream;
    }
}
/// Exchanges the messages with the websocket
#[must_use = "streams do nothing unless polled"]
#[derive(Debug)]
pub struct Connection<T: EventMessage> {
    /// Queue of commands to send.
    pending_commands: VecDeque<MethodCall>,
    /// The websocket of the chromium instance
    ws: WebSocketStream<ConnectStream>,
    /// The identifier for a specific command
    next_id: usize,
    needs_flush: bool,
    /// The message that is currently being proceessed
    pending_flush: Option<MethodCall>,
    _marker: PhantomData<T>,
}

impl<T: EventMessage + Unpin> Connection<T> {
    pub async fn connect(debug_ws_url: impl AsRef<str>) -> Result<Self> {
        let config = WebSocketConfig {
            max_message_size: None,
            max_frame_size: None,
            ..Default::default()
        };

        cfg_if::cfg_if! {
            if #[cfg(feature = "async-std-runtime")] {
               let (ws, _) = async_tungstenite::async_std::connect_async_with_config(debug_ws_url.as_ref(), Some(config)).await?;
            } else if #[cfg(feature = "tokio-runtime")] {
                 let (ws, _) = async_tungstenite::tokio::connect_async_with_config(debug_ws_url.as_ref(), Some(config)).await?;
            }
        }

        Ok(Self {
            pending_commands: Default::default(),
            ws,
            next_id: 0,
            needs_flush: false,
            pending_flush: None,
            _marker: Default::default(),
        })
    }
}

impl<T: EventMessage> Connection<T> {
    fn next_call_id(&mut self) -> CallId {
        let id = CallId::new(self.next_id);
        self.next_id = self.next_id.wrapping_add(1);
        id
    }

    /// Queue in the command to send over the socket and return the id for this
    /// command
    pub fn submit_command(
        &mut self,
        method: MethodId,
        session_id: Option<SessionId>,
        params: serde_json::Value,
    ) -> serde_json::Result<CallId> {
        let id = self.next_call_id();
        let call = MethodCall {
            id,
            method,
            session_id: session_id.map(Into::into),
            params,
        };
        self.pending_commands.push_back(call);
        Ok(id)
    }

    /// flush any processed message and start sending the next over the conn
    /// sink
    fn start_send_next(&mut self, cx: &mut Context<'_>) -> Result<()> {
        if self.needs_flush {
            if let Poll::Ready(Ok(())) = self.ws.poll_flush_unpin(cx) {
                self.needs_flush = false;
            }
        }
        if self.pending_flush.is_none() && !self.needs_flush {
            if let Some(cmd) = self.pending_commands.pop_front() {
                tracing::trace!("Sending {:?}", cmd);
                let msg = serde_json::to_string(&cmd)?;
                self.ws.start_send_unpin(msg.into())?;
                self.pending_flush = Some(cmd);
            }
        }
        Ok(())
    }
}

impl<T: EventMessage + Unpin> Stream for Connection<T> {
    type Item = Result<Message<T>>;

    fn poll_next(self: Pin<&mut Self>, cx: &mut Context<'_>) -> Poll<Option<Self::Item>> {
        let pin = self.get_mut();

        loop {
            loop {
                // queue in the next message if not currently flushing
                if let Err(err) = pin.start_send_next(cx) {
                    return Poll::Ready(Some(Err(err)));
                }

<<<<<<< HEAD
            break;
        }

        // read from the ws
        match ready!(pin.ws.poll_next_unpin(cx)) {
            Some(Ok(WsMessage::Text(text))) => {
                let ready = match text.parse::<Message<T>>() {
                    Ok(msg) => {
                        tracing::trace!("Received {:?}", msg);
                        Ok(msg)
                    }
                    Err(err) => {
                        tracing::debug!(target: "chromiumoxide::conn::raw_ws::parse_errors", msg = text, "Failed to parse raw WS message");
                        tracing::error!("Failed to deserialize WS response {}", err);
                        Err(err.into())
=======
                // send the message
                if let Some(call) = pin.pending_flush.take() {
                    if pin.ws.poll_ready_unpin(cx).is_ready() {
                        pin.needs_flush = true;
                        // try another flush
                        continue;
                    } else {
                        pin.pending_flush = Some(call);
>>>>>>> 6f2392f7
                    }
                }

                break;
            }

            // read from the ws
            match ready!(pin.ws.poll_next_unpin(cx)) {
                Some(Ok(WsMessage::Text(text))) => {
                    let ready = match serde_json::from_str::<Message<T>>(&text) {
                        Ok(msg) => {
                            tracing::trace!("Received {:?}", msg);
                            Ok(msg)
                        }
                        Err(err) => {
                            tracing::debug!(target: "chromiumoxide::conn::raw_ws::parse_errors", msg = text, "Failed to parse raw WS message");
                            tracing::error!("Failed to deserialize WS response {}", err);
                            // Go to the next iteration and try reading the next message
                            // in the hopes we can reconver and continue working.
                            continue;
                        }
                    };
                    return Poll::Ready(Some(ready));
                }
                Some(Ok(WsMessage::Close(_))) => return Poll::Ready(None),
                // ignore ping and pong
                Some(Ok(WsMessage::Ping(_))) | Some(Ok(WsMessage::Pong(_))) => {
                    cx.waker().wake_by_ref();
                    return Poll::Pending;
                }
                Some(Ok(msg)) => return Poll::Ready(Some(Err(CdpError::UnexpectedWsMessage(msg)))),
                Some(Err(err)) => return Poll::Ready(Some(Err(CdpError::Ws(err)))),
                None => {
                    // ws connection closed
                    return Poll::Ready(None);
                }
            }
        }
    }
}<|MERGE_RESOLUTION|>--- conflicted
+++ resolved
@@ -124,23 +124,6 @@
                     return Poll::Ready(Some(Err(err)));
                 }
 
-<<<<<<< HEAD
-            break;
-        }
-
-        // read from the ws
-        match ready!(pin.ws.poll_next_unpin(cx)) {
-            Some(Ok(WsMessage::Text(text))) => {
-                let ready = match text.parse::<Message<T>>() {
-                    Ok(msg) => {
-                        tracing::trace!("Received {:?}", msg);
-                        Ok(msg)
-                    }
-                    Err(err) => {
-                        tracing::debug!(target: "chromiumoxide::conn::raw_ws::parse_errors", msg = text, "Failed to parse raw WS message");
-                        tracing::error!("Failed to deserialize WS response {}", err);
-                        Err(err.into())
-=======
                 // send the message
                 if let Some(call) = pin.pending_flush.take() {
                     if pin.ws.poll_ready_unpin(cx).is_ready() {
@@ -149,7 +132,6 @@
                         continue;
                     } else {
                         pin.pending_flush = Some(call);
->>>>>>> 6f2392f7
                     }
                 }
 
