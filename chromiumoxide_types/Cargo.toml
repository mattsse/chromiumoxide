[package]
name = "chromiumoxide_types"
version = "0.7.0"
authors = ["Matthias Seitz <matthias.seitz@outlook.de>"]
edition = "2021"
description = "Contains the essential types necessary for using chromiumoxide"
license = "MIT OR Apache-2.0"
homepage = "https://github.com/mattsse/chromiumoxide"
repository = "https://github.com/mattsse/chromiumoxide"
readme = "../README.md"
include = ["src/**/*", "LICENSE-*"]

[dependencies]
<<<<<<< HEAD
serde = { version = "1.0.130", features = ["derive"] }
serde_json = { version = "1.0.72", features = ["raw_value"] }
=======
serde = { version = "1", features = ["derive"] }
serde_json = "1"
>>>>>>> ef98533b
<|MERGE_RESOLUTION|>--- conflicted
+++ resolved
@@ -11,10 +11,5 @@
 include = ["src/**/*", "LICENSE-*"]
 
 [dependencies]
-<<<<<<< HEAD
-serde = { version = "1.0.130", features = ["derive"] }
-serde_json = { version = "1.0.72", features = ["raw_value"] }
-=======
 serde = { version = "1", features = ["derive"] }
-serde_json = "1"
->>>>>>> ef98533b
+serde_json = { version = "1", features = ["raw_value"] }